--- conflicted
+++ resolved
@@ -52,13 +52,10 @@
     The intensity measure component is the component of interest
     of ground shaking for an :mod:`intensity measure <nhlib.imt>`.
     """
-<<<<<<< HEAD
     #: The horizontal component.
     HORIZONTAL = 'Horizontal'
-=======
     #: Both horizontal components independently.
     BOTH_HORIZONTAL = 'Both horizontal'
->>>>>>> ec33ad06
     #: Usually defined as the geometric average of the maximum
     #: of the two horizontal components (which may not occur
     #: at the same time).
